/*
 * Copyright 2015, Google Inc. All rights reserved.
 *
 * Redistribution and use in source and binary forms, with or without
 * modification, are permitted provided that the following conditions are
 * met:
 *
 *    * Redistributions of source code must retain the above copyright
 * notice, this list of conditions and the following disclaimer.
 *    * Redistributions in binary form must reproduce the above
 * copyright notice, this list of conditions and the following disclaimer
 * in the documentation and/or other materials provided with the
 * distribution.
 *
 *    * Neither the name of Google Inc. nor the names of its
 * contributors may be used to endorse or promote products derived from
 * this software without specific prior written permission.
 *
 * THIS SOFTWARE IS PROVIDED BY THE COPYRIGHT HOLDERS AND CONTRIBUTORS
 * "AS IS" AND ANY EXPRESS OR IMPLIED WARRANTIES, INCLUDING, BUT NOT
 * LIMITED TO, THE IMPLIED WARRANTIES OF MERCHANTABILITY AND FITNESS FOR
 * A PARTICULAR PURPOSE ARE DISCLAIMED. IN NO EVENT SHALL THE COPYRIGHT
 * OWNER OR CONTRIBUTORS BE LIABLE FOR ANY DIRECT, INDIRECT, INCIDENTAL,
 * SPECIAL, EXEMPLARY, OR CONSEQUENTIAL DAMAGES (INCLUDING, BUT NOT
 * LIMITED TO, PROCUREMENT OF SUBSTITUTE GOODS OR SERVICES; LOSS OF USE,
 * DATA, OR PROFITS; OR BUSINESS INTERRUPTION) HOWEVER CAUSED AND ON ANY
 * THEORY OF LIABILITY, WHETHER IN CONTRACT, STRICT LIABILITY, OR TORT
 * (INCLUDING NEGLIGENCE OR OTHERWISE) ARISING IN ANY WAY OUT OF THE USE
 * OF THIS SOFTWARE, EVEN IF ADVISED OF THE POSSIBILITY OF SUCH DAMAGE.
 */

package com.google.auth;

import static org.junit.Assert.assertNotNull;
import static org.junit.Assert.assertTrue;

import com.google.api.client.http.HttpHeaders;
import com.google.api.client.http.HttpResponseException;
import com.google.api.client.json.GenericJson;
import com.google.api.client.json.JsonFactory;
import com.google.api.client.json.gson.GsonFactory;
import com.google.auth.http.AuthHttpConstants;
import com.google.common.base.Splitter;
import com.google.common.collect.Lists;
import java.io.ByteArrayInputStream;
import java.io.IOException;
import java.io.InputStream;
import java.io.UnsupportedEncodingException;
import java.net.URLDecoder;
import java.text.SimpleDateFormat;
import java.util.Calendar;
import java.util.Date;
import java.util.HashMap;
import java.util.List;
import java.util.Map;
import javax.annotation.Nullable;

/** Utilities for test code under com.google.auth. */
public class TestUtils {

<<<<<<< HEAD
  private static final JsonFactory JSON_FACTORY = JacksonFactory.getDefaultInstance();
=======
  public static final String UTF_8 = "UTF-8";

  private static final JsonFactory JSON_FACTORY = GsonFactory.getDefaultInstance();
>>>>>>> c90f1d11

  private static final String RFC3339 = "yyyy-MM-dd'T'HH:mm:ss'Z'";
  private static final int VALID_LIFETIME = 300;

  public static final String UTF_8 = "UTF-8";

  public static void assertContainsBearerToken(Map<String, List<String>> metadata, String token) {
    assertNotNull(metadata);
    assertNotNull(token);
    assertTrue("Bearer token not found", hasBearerToken(metadata, token));
  }

  public static void assertNotContainsBearerToken(
      Map<String, List<String>> metadata, String token) {
    assertNotNull(metadata);
    assertNotNull(token);
    assertTrue("Bearer token found", !hasBearerToken(metadata, token));
  }

  private static boolean hasBearerToken(Map<String, List<String>> metadata, String token) {
    String expectedValue = AuthHttpConstants.BEARER + " " + token;
    List<String> authorizations = metadata.get(AuthHttpConstants.AUTHORIZATION);
    assertNotNull("Authorization headers not found", authorizations);
    for (String authorization : authorizations) {
      if (expectedValue.equals(authorization)) {
        return true;
      }
    }
    return false;
  }

  public static InputStream jsonToInputStream(GenericJson json) throws IOException {
    json.setFactory(JSON_FACTORY);
    String text = json.toPrettyString();
    return new ByteArrayInputStream(text.getBytes(UTF_8));
  }

  public static InputStream stringToInputStream(String text) {
    try {
      return new ByteArrayInputStream(text.getBytes(TestUtils.UTF_8));
    } catch (UnsupportedEncodingException e) {
      throw new RuntimeException("Unexpected encoding exception", e);
    }
  }

  public static Map<String, String> parseQuery(String query) throws IOException {
    Map<String, String> map = new HashMap<>();
    Iterable<String> entries = Splitter.on('&').split(query);
    for (String entry : entries) {
      List<String> sides = Lists.newArrayList(Splitter.on('=').split(entry));
      if (sides.size() != 2) {
        throw new IOException("Invalid Query String");
      }
      String key = URLDecoder.decode(sides.get(0), UTF_8);
      String value = URLDecoder.decode(sides.get(1), UTF_8);
      map.put(key, value);
    }
    return map;
  }

  public static String errorJson(String message) throws IOException {
    GenericJson errorResponse = new GenericJson();
    errorResponse.setFactory(JSON_FACTORY);
    GenericJson errorObject = new GenericJson();
    errorObject.put("message", message);
    errorResponse.put("error", errorObject);
    return errorResponse.toPrettyString();
  }

  public static HttpResponseException buildHttpResponseException(
      String error, @Nullable String errorDescription, @Nullable String errorUri)
      throws IOException {
    GenericJson json = new GenericJson();
    json.setFactory(JacksonFactory.getDefaultInstance());
    json.set("error", error);
    if (errorDescription != null) {
      json.set("error_description", errorDescription);
    }
    if (errorUri != null) {
      json.set("error_uri", errorUri);
    }
    return new HttpResponseException.Builder(
            /* statusCode= */ 400, /* statusMessage= */ "statusMessage", new HttpHeaders())
        .setContent(json.toPrettyString())
        .build();
  }

  public static String getDefaultExpireTime() {
    Date currentDate = new Date();
    Calendar c = Calendar.getInstance();
    c.setTime(currentDate);
    c.add(Calendar.SECOND, VALID_LIFETIME);
    return new SimpleDateFormat(RFC3339).format(c.getTime());
  }

  private TestUtils() {}
}<|MERGE_RESOLUTION|>--- conflicted
+++ resolved
@@ -58,13 +58,7 @@
 /** Utilities for test code under com.google.auth. */
 public class TestUtils {
 
-<<<<<<< HEAD
-  private static final JsonFactory JSON_FACTORY = JacksonFactory.getDefaultInstance();
-=======
-  public static final String UTF_8 = "UTF-8";
-
   private static final JsonFactory JSON_FACTORY = GsonFactory.getDefaultInstance();
->>>>>>> c90f1d11
 
   private static final String RFC3339 = "yyyy-MM-dd'T'HH:mm:ss'Z'";
   private static final int VALID_LIFETIME = 300;
